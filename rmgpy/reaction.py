#!/usr/bin/env python3

###############################################################################
#                                                                             #
# RMG - Reaction Mechanism Generator                                          #
#                                                                             #
# Copyright (c) 2002-2019 Prof. William H. Green (whgreen@mit.edu),           #
# Prof. Richard H. West (r.west@neu.edu) and the RMG Team (rmg_dev@mit.edu)   #
#                                                                             #
# Permission is hereby granted, free of charge, to any person obtaining a     #
# copy of this software and associated documentation files (the 'Software'),  #
# to deal in the Software without restriction, including without limitation   #
# the rights to use, copy, modify, merge, publish, distribute, sublicense,    #
# and/or sell copies of the Software, and to permit persons to whom the       #
# Software is furnished to do so, subject to the following conditions:        #
#                                                                             #
# The above copyright notice and this permission notice shall be included in  #
# all copies or substantial portions of the Software.                         #
#                                                                             #
# THE SOFTWARE IS PROVIDED 'AS IS', WITHOUT WARRANTY OF ANY KIND, EXPRESS OR  #
# IMPLIED, INCLUDING BUT NOT LIMITED TO THE WARRANTIES OF MERCHANTABILITY,    #
# FITNESS FOR A PARTICULAR PURPOSE AND NONINFRINGEMENT. IN NO EVENT SHALL THE #
# AUTHORS OR COPYRIGHT HOLDERS BE LIABLE FOR ANY CLAIM, DAMAGES OR OTHER      #
# LIABILITY, WHETHER IN AN ACTION OF CONTRACT, TORT OR OTHERWISE, ARISING     #
# FROM, OUT OF OR IN CONNECTION WITH THE SOFTWARE OR THE USE OR OTHER         #
# DEALINGS IN THE SOFTWARE.                                                   #
#                                                                             #
###############################################################################

"""
This module contains classes and functions for working with chemical reactions.

From the `IUPAC Compendium of Chemical Terminology 
<http://dx.doi.org/10.1351/goldbook>`_, a chemical reaction is "a process that 
results in the interconversion of chemical species".

In RMG Py, a chemical reaction is represented in memory as a :class:`Reaction`
object. This module also provides the :class:`ReactionModel` class for
representing a set of chemical reactions and the species involved.
"""

import logging
import math
import os.path
from copy import deepcopy
from functools import reduce
from urllib.parse import quote

import cython
import numpy as np

import rmgpy.constants as constants
from rmgpy.exceptions import ReactionError, KineticsError
from rmgpy.kinetics import KineticsData, ArrheniusBM, ArrheniusEP, ThirdBody, Lindemann, Troe, Chebyshev, \
    PDepArrhenius, MultiArrhenius, MultiPDepArrhenius, get_rate_coefficient_units_from_reaction_order, \
    StickingCoefficient, SurfaceArrhenius, SurfaceArrheniusBEP, StickingCoefficientBEP
from rmgpy.kinetics.arrhenius import Arrhenius  # Separate because we cimport from rmgpy.kinetics.arrhenius
from rmgpy.kinetics.diffusionLimited import diffusion_limiter
from rmgpy.molecule.element import Element, element_list
from rmgpy.molecule.molecule import Molecule, Atom
from rmgpy.pdep.reaction import calculate_microcanonical_rate_coefficient
from rmgpy.species import Species

################################################################################


class Reaction:
    """
    A chemical reaction. The attributes are:
    
    =================== =========================== ============================
    Attribute           Type                        Description
    =================== =========================== ============================
    `index`             :class:`int`                A unique nonnegative integer index
    `label`             ``str``                     A descriptive string label
    `reactants`         :class:`list`               The reactant species (as :class:`Species` objects)
    `products`          :class:`list`               The product species (as :class:`Species` objects)
    'specific_collider'  :class:`Species`            The collider species (as a :class:`Species` object)
    `kinetics`          :class:`KineticsModel`      The kinetics model to use for the reaction
    `network_kinetics`  :class:`Arrhenius`          The kinetics model to use for PDep network exploration if the `kinetics` attribute is :class:PDepKineticsModel:
    `reversible`        ``bool``                    ``True`` if the reaction is reversible, ``False`` if not
    `transition_state`   :class:`TransitionState`    The transition state
    `duplicate`         ``bool``                    ``True`` if the reaction is known to be a duplicate, ``False`` if not
    `degeneracy`        :class:`double`             The reaction path degeneracy for the reaction
    `pairs`             ``list``                    Reactant-product pairings to use in converting reaction flux to species flux
    `allow_pdep_route`  ``bool``                    ``True`` if the reaction has an additional PDep pathway, ``False`` if not (by default), used for LibraryReactions
    `elementary_high_p` ``bool``                    If ``True``, pressure dependent kinetics will be generated (relevant only for unimolecular library reactions)
                                                    If ``False`` (by default), this library reaction will not be explored.
                                                    Only unimolecular library reactions with high pressure limit kinetics should be flagged (not if the kinetics were measured at some relatively low pressure)
    `comment`           ``str``                     A description of the reaction source (optional)
    `is_forward`        ``bool``                    Indicates if the reaction was generated in the forward (true) or reverse (false)
    `rank`              ``int``                     Integer indicating the accuracy of the kinetics for this reaction
    =================== =========================== ============================
    
    """

    def __init__(self,
                 index=-1,
                 label='',
                 reactants=None,
                 products=None,
                 specific_collider=None,
                 kinetics=None,
                 network_kinetics=None,
                 reversible=True,
                 transition_state=None,
                 duplicate=False,
                 degeneracy=1,
                 pairs=None,
                 allow_pdep_route=False,
                 elementary_high_p=False,
                 allow_max_rate_violation=False,
                 rank=None,
                 comment='',
                 is_forward=None,
                 ):
        self.index = index
        self.label = label
        self.reactants = reactants
        self.products = products
        self.specific_collider = specific_collider
        self._degeneracy = degeneracy
        self.kinetics = kinetics
        self.network_kinetics = network_kinetics
        self.reversible = reversible
        self.transition_state = transition_state
        self.duplicate = duplicate
        self.pairs = pairs
        self.allow_pdep_route = allow_pdep_route
        self.elementary_high_p = elementary_high_p
        self.comment = comment
        self.k_effective_cache = {}
        self.is_forward = is_forward
        self.allow_max_rate_violation = allow_max_rate_violation
        self.rank = rank

    def __repr__(self):
        """
        Return a string representation that can be used to reconstruct the
        object.
        """
        string = 'Reaction('
        if self.index != -1: string += 'index={0:d}, '.format(self.index)
        if self.label != '': string += 'label={0!r}, '.format(self.label)
        if self.reactants is not None: string += 'reactants={0!r}, '.format(self.reactants)
        if self.products is not None: string += 'products={0!r}, '.format(self.products)
        if self.specific_collider is not None: string += 'specific_collider={0!r}, '.format(self.specific_collider)
        if self.kinetics is not None: string += 'kinetics={0!r}, '.format(self.kinetics)
        if self.network_kinetics is not None: string += 'network_kinetics={0!r}, '.format(self.network_kinetics)
        if not self.reversible: string += 'reversible={0}, '.format(self.reversible)
        if self.transition_state is not None: string += 'transition_state={0!r}, '.format(self.transition_state)
        if self.duplicate: string += 'duplicate={0}, '.format(self.duplicate)
        if self.degeneracy != 1: string += 'degeneracy={0:.1f}, '.format(self.degeneracy)
        if self.pairs is not None: string += 'pairs={0}, '.format(self.pairs)
        if self.allow_pdep_route: string += 'allow_pdep_route={0}, '.format(self.allow_pdep_route)
        if self.elementary_high_p: string += 'elementary_high_p={0}, '.format(self.elementary_high_p)
        if self.comment != '': string += 'comment={0!r}, '.format(self.comment)
        if self.rank is not None: string += 'rank={0!r},'.format(self.rank)
        string = string[:-2] + ')'
        return string

    def __str__(self):
        """
        Return a string representation of the reaction, in the form 'A + B <=> C + D'.
        If a specific_collider exists, the srting representation is 'A + B (+S) <=> C + D (+S)'.
        """
        return self.to_labeled_str(use_index=True)

    def to_labeled_str(self, use_index=False):
        """
        the same as __str__ except that the labels are assumed to exist and used for reactant and products rather than 
        the labels plus the index in parentheses
        """
        arrow = ' <=> ' if self.reversible else ' => '
        reactants = ' + '.join([str(s) if use_index else s.label for s in self.reactants])
        products = ' + '.join([str(s) if use_index else s.label for s in self.products])
        collider = ' (+{0!s})'.format(self.specific_collider) if self.specific_collider else ''

        return reactants + collider + arrow + products + collider

    def __reduce__(self):
        """
        A helper function used when pickling an object.
        """
        return (Reaction, (self.index,
                           self.label,
                           self.reactants,
                           self.products,
                           self.specific_collider,
                           self.kinetics,
                           self.network_kinetics,
                           self.reversible,
                           self.transition_state,
                           self.duplicate,
                           self.degeneracy,
                           self.pairs,
                           self.allow_pdep_route,
                           self.elementary_high_p,
                           self.rank,
                           self.comment
                           ))

    @property
    def degeneracy(self):
        """
        The reaction path degeneracy for this reaction.

        If the reaction has kinetics, changing the degeneracy
        will adjust the reaction rate by a ratio of the new
        degeneracy to the old degeneracy.
        """
        return self._degeneracy

    @degeneracy.setter
    def degeneracy(self, new):
        # modify rate if kinetics exists
        if self.kinetics is not None:
            if self._degeneracy < 2:
                degeneracy_ratio = new
            else:
                degeneracy_ratio = (new * 1.0) / self._degeneracy
            # fix kinetics comment with new degeneracy
            if 'Multiplied by reaction path degeneracy {}'.format(self._degeneracy) in self.kinetics.comment:
                self.kinetics.comment = self.kinetics.comment.replace(
                    'Multiplied by reaction path degeneracy {}'.format(self._degeneracy),
                    'Multiplied by reaction path degeneracy {}'.format(float(new)))
            elif self.kinetics.comment:
                self.kinetics.comment += 'Multiplied by reaction path degeneracy {}'.format(float(new))
            self.kinetics.change_rate(degeneracy_ratio)
        # set new degeneracy
        self._degeneracy = new

    def to_chemkin(self, species_list=None, kinetics=True):
        """
        Return the chemkin-formatted string for this reaction.
        
        If `kinetics` is set to True, the chemkin format kinetics will also
        be returned (requires the `species_list` to figure out third body colliders.)
        Otherwise, only the reaction string will be returned.
        """
        import rmgpy.chemkin
        if kinetics:
            return rmgpy.chemkin.write_kinetics_entry(self, species_list)
        else:
            return rmgpy.chemkin.write_reaction_string(self)

    def to_cantera(self, species_list=None, use_chemkin_identifier=False):
        """
        Converts the RMG Reaction object to a Cantera Reaction object
        with the appropriate reaction class.

        If use_chemkin_identifier is set to False, the species label is used
        instead. Be sure that species' labels are unique when setting it False.
        """
        import cantera as ct

        if species_list is None:
            species_list = []

        # Create the dictionaries containing species strings and their stoichiometries
        # for initializing the cantera reaction object
        ct_reactants = {}
        ct_collider = {}
        for reactant in self.reactants:
            if use_chemkin_identifier:
                reactant_name = reactant.to_chemkin()
            else:
                reactant_name = reactant.label
            if reactant_name in ct_reactants:
                ct_reactants[reactant_name] += 1
            else:
                ct_reactants[reactant_name] = 1
        ct_products = {}
        for product in self.products:
            if use_chemkin_identifier:
                product_name = product.to_chemkin()
            else:
                product_name = product.label
            if product_name in ct_products:
                ct_products[product_name] += 1
            else:
                ct_products[product_name] = 1
        if self.specific_collider:  # add a specific collider if exists
            ct_collider[self.specific_collider.to_chemkin() if use_chemkin_identifier else self.specific_collider.label] = 1

        if self.kinetics:
            if isinstance(self.kinetics, Arrhenius):
                # Create an Elementary Reaction
                ct_reaction = ct.ElementaryReaction(reactants=ct_reactants, products=ct_products)
            elif isinstance(self.kinetics, MultiArrhenius):
                # Return a list of elementary reactions which are duplicates
                ct_reaction = [ct.ElementaryReaction(reactants=ct_reactants, products=ct_products)
                               for arr in self.kinetics.arrhenius]

            elif isinstance(self.kinetics, PDepArrhenius):
                ct_reaction = ct.PlogReaction(reactants=ct_reactants, products=ct_products)

            elif isinstance(self.kinetics, MultiPDepArrhenius):
                ct_reaction = [ct.PlogReaction(reactants=ct_reactants, products=ct_products)
                               for arr in self.kinetics.arrhenius]

            elif isinstance(self.kinetics, Chebyshev):
                ct_reaction = ct.ChebyshevReaction(reactants=ct_reactants, products=ct_products)

            elif isinstance(self.kinetics, ThirdBody):
                if ct_collider is not None:
                    ct_reaction = ct.ThreeBodyReaction(reactants=ct_reactants, products=ct_products, tbody=ct_collider)
                else:
                    ct_reaction = ct.ThreeBodyReaction(reactants=ct_reactants, products=ct_products)

            elif isinstance(self.kinetics, Lindemann) or isinstance(self.kinetics, Troe):
                if ct_collider is not None:
                    ct_reaction = ct.FalloffReaction(reactants=ct_reactants, products=ct_products, tbody=ct_collider)
                else:
                    ct_reaction = ct.FalloffReaction(reactants=ct_reactants, products=ct_products)
            else:
                raise NotImplementedError('Unable to set cantera kinetics for {0}'.format(self.kinetics))

            # Set reversibility, duplicate, and ID attributes
            if isinstance(ct_reaction, list):
                for rxn in ct_reaction:
                    rxn.reversible = self.reversible
                    # Set the duplicate flag to true since this reaction comes from multiarrhenius or multipdeparrhenius 
                    rxn.duplicate = True
                    # Set the ID flag to the original rmg index 
                    rxn.ID = str(self.index)
            else:
                ct_reaction.reversible = self.reversible
                ct_reaction.duplicate = self.duplicate
                ct_reaction.ID = str(self.index)

            self.kinetics.set_cantera_kinetics(ct_reaction, species_list)

            return ct_reaction

        else:
            raise Exception('Cantera reaction cannot be created because there was no kinetics.')

    def get_url(self):
        """
        Get a URL to search for this reaction in the rmg website.
        """
        # eg. http://dev.rmg.mit.edu/database/kinetics/reaction/reactant1=1%20C%200%20%7B2,S%7D;2%20O%200%20%7B1,S%7D;__reactant2=1%20C%202T;__product1=1%20C%201;__product2=1%20C%200%20%7B2,S%7D;2%20O%201%20%7B1,S%7D;

        base_url = "http://rmg.mit.edu/database/kinetics/reaction/"

        rxn_string = ''
        for i, species in enumerate(self.reactants):
            adjlist = species.molecule[0].to_adjacency_list(remove_h=False)
            rxn_string += "reactant{0}={1}__".format(i + 1, adjlist)
        for i, species in enumerate(self.products):
            adjlist = species.molecule[0].to_adjacency_list(remove_h=False)
            rxn_string += "product{0}={1}__".format(i + 1, adjlist)

        url = base_url + quote(rxn_string)
        return url.strip('_')

    def is_isomerization(self):
        """
        Return ``True`` if the reaction represents an isomerization reaction
        :math:`\\ce{A <=> B}` or ``False`` if not.
        """
        return len(self.reactants) == 1 and len(self.products) == 1

    def is_association(self):
        """
        Return ``True`` if the reaction represents an association reaction
        :math:`\\ce{A + B <=> C}` or ``False`` if not.
        """
        return len(self.reactants) > 1 and len(self.products) == 1

    def is_dissociation(self):
        """
        Return ``True`` if the reaction represents a dissociation reaction
        :math:`\\ce{A <=> B + C}` or ``False`` if not.
        """
        return len(self.reactants) == 1 and len(self.products) > 1

    def is_unimolecular(self):
        """
        Return ``True`` if the reaction has a single molecule as either reactant or product (or both)
        :math:`\\ce{A <=> B + C}` or :math:`\\ce{A + B <=> C}` or :math:`\\ce{A <=> B}`,
        or ``False`` if not.
        """
        return len(self.reactants) == 1 or len(self.products) == 1

    def is_surface_reaction(self):
        """
        Return ``True`` if one or more reactants or products are surface species (or surface sites)
        """
        for spec in self.reactants:
            if spec.contains_surface_site():
                return True
        for spec in self.products:
            if spec.contains_surface_site():
                return True
        return False

    def has_template(self, reactants, products):
        """
        Return ``True`` if the reaction matches the template of `reactants`
        and `products`, which are both lists of :class:`Species` objects, or
        ``False`` if not.
        """
        return ((all([spec in self.reactants for spec in reactants]) and
                 all([spec in self.products for spec in products])) or
                (all([spec in self.products for spec in reactants]) and
                 all([spec in self.reactants for spec in products])))

    def matches_species(self, reactants, products=None):
        """
        Compares the provided reactants and products against the reactants
        and products of this reaction. Both directions are checked.

        Args:
            reactants (list): Species required on one side of the reaction
            products (list, optional): Species required on the other side
        """
        # Check forward direction
        if same_species_lists(self.reactants, reactants):
            if products is None or same_species_lists(self.products, products):
                return True
            else:
                return False
        elif same_species_lists(self.products, reactants):
            if products is None or same_species_lists(self.reactants, products):
                return True
            else:
                return False
        else:
            return False

    def is_isomorphic(self, other, either_direction=True, check_identical=False, check_only_label=False,
                      check_template_rxn_products=False, generate_initial_map=False, strict=True):
        """
        Return ``True`` if this reaction is the same as the `other` reaction,
        or ``False`` if they are different. The comparison involves comparing
        isomorphism of reactants and products, and doesn't use any kinetic
        information.

        Args:
            either_direction (bool, optional):            if ``False``,then the reaction direction must match.
            check_identical (bool, optional):             if ``True``, check that atom ID's match (used for checking degeneracy)
            check_only_label (bool, optional):            if ``True``, only check the string representation,
                                                          ignoring molecular structure comparisons
            check_template_rxn_products (bool, optional): if ``True``, only check isomorphism of reaction products
                                                          (used when we know the reactants are identical, i.e. in generating reactions)
            generate_initial_map (bool, optional):        if ``True``, initialize map by pairing atoms with same labels
            strict (bool, optional):                      if ``False``, perform isomorphism ignoring electrons
        """
        if check_template_rxn_products:
            try:
                species1 = self.products if self.is_forward else self.reactants
                species2 = other.products if other.is_forward else other.reactants
            except AttributeError:
                raise TypeError('Only use check_template_rxn_products flag for TemplateReactions.')

            return same_species_lists(species1, species2,
                                      check_identical=check_identical,
                                      only_check_label=check_only_label,
                                      generate_initial_map=generate_initial_map,
                                      strict=strict)

        # Compare reactants to reactants
        forward_reactants_match = same_species_lists(self.reactants, other.reactants,
                                                     check_identical=check_identical,
                                                     only_check_label=check_only_label,
                                                     generate_initial_map=generate_initial_map,
                                                     strict=strict)

        # Compare products to products
        forward_products_match = same_species_lists(self.products, other.products,
                                                    check_identical=check_identical,
                                                    only_check_label=check_only_label,
                                                    generate_initial_map=generate_initial_map,
                                                    strict=strict)

        # Compare specific_collider to specific_collider
        collider_match = (self.specific_collider == other.specific_collider)

        # Return now, if we can
        if forward_reactants_match and forward_products_match and collider_match:
            return True
        if not either_direction:
            return False

        # Compare reactants to products
        reverse_reactants_match = same_species_lists(self.reactants, other.products,
                                                     check_identical=check_identical,
                                                     only_check_label=check_only_label,
                                                     generate_initial_map=generate_initial_map,
                                                     strict=strict)

        # Compare products to reactants
        reverse_products_match = same_species_lists(self.products, other.reactants,
                                                    check_identical=check_identical,
                                                    only_check_label=check_only_label,
                                                    generate_initial_map=generate_initial_map,
                                                    strict=strict)

        # should have already returned if it matches forwards, or we're not allowed to match backwards
        return reverse_reactants_match and reverse_products_match and collider_match

    def get_enthalpy_of_reaction(self, T):
        """
        Return the enthalpy of reaction in J/mol evaluated at temperature
        `T` in K.
        """
        cython.declare(dHrxn=cython.double, reactant=Species, product=Species)
        dHrxn = 0.0
        for reactant in self.reactants:
            dHrxn -= reactant.get_enthalpy(T)
        for product in self.products:
            dHrxn += product.get_enthalpy(T)
        return dHrxn

    def get_entropy_of_reaction(self, T):
        """
        Return the entropy of reaction in J/mol*K evaluated at temperature `T`
        in K.
        """
        cython.declare(dSrxn=cython.double, reactant=Species, product=Species)
        dSrxn = 0.0
        for reactant in self.reactants:
            dSrxn -= reactant.get_entropy(T)
        for product in self.products:
            dSrxn += product.get_entropy(T)
        return dSrxn

    def get_free_energy_of_reaction(self, T):
        """
        Return the Gibbs free energy of reaction in J/mol evaluated at
        temperature `T` in K.
        """
        cython.declare(dGrxn=cython.double, reactant=Species, product=Species)
        dGrxn = 0.0
        for reactant in self.reactants:
            try:
                dGrxn -= reactant.get_free_energy(T)
            except Exception:
                logging.error("Problem with reactant {!r} in reaction {!s}".format(reactant, self))
                raise
        for product in self.products:
            try:
                dGrxn += product.get_free_energy(T)
            except Exception:
                logging.error("Problem with product {!r} in reaction {!s}".format(reactant, self))
                raise
        return dGrxn

    def get_equilibrium_constant(self, T, type='Kc'):
        """
        Return the equilibrium constant for the reaction at the specified
        temperature `T` in K. The `type` parameter lets	you specify the
        quantities used in the equilibrium constant: ``Ka`` for	activities,
        ``Kc`` for concentrations (default), or ``Kp`` for pressures. Note that
        this function currently assumes an ideal gas mixture.
        """
        cython.declare(dGrxn=cython.double, K=cython.double, C0=cython.double, P0=cython.double)
        # Use free energy of reaction to calculate Ka
        dGrxn = self.get_free_energy_of_reaction(T)
        K = np.exp(-dGrxn / constants.R / T)
        # Convert Ka to Kc or Kp if specified
        P0 = 1e5
        if type == 'Kc':
            # Convert from Ka to Kc; C0 is the reference concentration
            C0 = P0 / constants.R / T
            K *= C0 ** (len(self.products) - len(self.reactants))
        elif type == 'Kp':
            # Convert from Ka to Kp; P0 is the reference pressure
            K *= P0 ** (len(self.products) - len(self.reactants))
        elif type != 'Ka' and type != '':
            raise ReactionError('Invalid type "{0}" passed to Reaction.get_equilibrium_constant(); '
                                'should be "Ka", "Kc", or "Kp".'.format(type))
        if K == 0:
            raise ReactionError('Got equilibrium constant of 0')
        return K

    def get_enthalpies_of_reaction(self, Tlist):
        """
        Return the enthalpies of reaction in J/mol evaluated at temperatures
        `Tlist` in K.
        """
        return np.array([self.get_enthalpy_of_reaction(T) for T in Tlist], np.float64)

    def get_entropies_of_reaction(self, Tlist):
        """
        Return the entropies of reaction in J/mol*K evaluated at temperatures
        `Tlist` in K.
        """
        return np.array([self.get_entropy_of_reaction(T) for T in Tlist], np.float64)

    def get_free_energies_of_reaction(self, Tlist):
        """
        Return the Gibbs free energies of reaction in J/mol evaluated at
        temperatures `Tlist` in K.
        """
        return np.array([self.get_free_energy_of_reaction(T) for T in Tlist], np.float64)

    def get_equilibrium_constants(self, Tlist, type='Kc'):
        """
        Return the equilibrium constants for the reaction at the specified
        temperatures `Tlist` in K. The `type` parameter lets you specify the
        quantities used in the equilibrium constant: ``Ka`` for	activities,
        ``Kc`` for concentrations (default), or ``Kp`` for pressures. Note that
        this function currently assumes an ideal gas mixture.
        """
        return np.array([self.get_equilibrium_constant(T, type) for T in Tlist], np.float64)

    def get_stoichiometric_coefficient(self, spec):
        """
        Return the stoichiometric coefficient of species `spec` in the reaction.
        The stoichiometric coefficient is increased by one for each time `spec`
        appears as a product and decreased by one for each time `spec` appears
        as a reactant.
        """
        cython.declare(stoich=cython.int, reactant=Species, product=Species)
        stoich = 0
        for reactant in self.reactants:
            if reactant is spec: stoich -= 1
        for product in self.products:
            if product is spec: stoich += 1
        return stoich

    def get_rate_coefficient(self, T, P=0):
        """
        Return the overall rate coefficient for the forward reaction at
        temperature `T` in K and pressure `P` in Pa, including any reaction
        path degeneracies.
        
        If diffusion_limiter is enabled, the reaction is in the liquid phase and we use
        a diffusion limitation to correct the rate. If not, then use the intrinsic rate
        coefficient.
        """
        if diffusion_limiter.enabled:
            try:
                k = self.k_effective_cache[T]
            except KeyError:
                k = diffusion_limiter.get_effective_rate(self, T)
                self.k_effective_cache[T] = k
            return k
        else:
            return self.kinetics.get_rate_coefficient(T, P)

    def get_surface_rate_coefficient(self, T, surface_site_density):
        """
        Return the overall surface rate coefficient for the forward reaction at
        temperature `T` in K with surface site density `surface_site_density` in mol/m2.
        Value is returned in combination of [m,mol,s]
        """
        cython.declare(rateCoefficient=cython.double,
                       molecularWeight_kg=cython.double, )

        if diffusion_limiter.enabled:
            raise NotImplementedError()
        if not self.is_surface_reaction():
            raise ReactionError("This is not a surface reaction!")

        if isinstance(self.kinetics, StickingCoefficient):
            rate_coefficient = self.kinetics.get_sticking_coefficient(T)
            adsorbate = None
            for r in self.reactants:
                if r.contains_surface_site():
                    rate_coefficient /= surface_site_density
                else:
                    if adsorbate is None:
                        adsorbate = r
                    else:
                        logging.error("Error in kinetics for reaction {0!s}: "
                                      "more than one adsorbate detected".format(self))
                        raise ReactionError("More than one adsorbate detected")

            if adsorbate is None or adsorbate.contains_surface_site():
                logging.error("Problem reaction: {0!s}".format(self))
                raise ReactionError("Couldn't find the adsorbate!")
            molecular_weight_kg = adsorbate.molecular_weight.value_si
            # molecular_weight_kg in kg per molecule
            rate_coefficient *= math.sqrt(constants.kB * T / (2 * math.pi * molecular_weight_kg))

            # ToDo: missing the sigma terms for bidentate species. only works for single site adsorption
            return rate_coefficient

        if isinstance(self.kinetics, SurfaceArrhenius):
            return self.kinetics.get_rate_coefficient(T, P=0)

        raise NotImplementedError("Can't get_surface_rate_coefficient for kinetics type {!r}".format(type(self.kinetics)))

    def fix_diffusion_limited_a_factor(self, T):
        """
        Decrease the pre-exponential factor (A) by the diffusion factor
        to account for the diffusion limit at the specified temperature.
        """
        if not diffusion_limiter.enabled:
            return
        # Obtain effective rate
        try:
            k = self.k_effective_cache[T]
        except KeyError:
            k = diffusion_limiter.get_effective_rate(self, T)
            self.k_effective_cache[T] = k

        # calculate diffusion factor
        diffusion_factor = k / self.kinetics.get_rate_coefficient(T, P=0)
        # update preexponential factor
        self.kinetics.A = self.kinetics.A * diffusion_factor
        # Add a comment to self.kinetics.comment
        self.kinetics.comment.append(
            ("Pre-exponential factor A has been decreased by the "
             "diffusion factor {0.2g} evaluated at {1} K.").format(
                diffusion_factor, T))

    def fix_barrier_height(self, force_positive=False):
        """
        Turns the kinetics into Arrhenius (if they were ArrheniusEP)
        and ensures the activation energy is at least the endothermicity
        for endothermic reactions, and is not negative only as a result 
        of using Evans Polanyi with an exothermic reaction.
        If `force_positive` is True, then all reactions
        are forced to have a non-negative barrier.
        """
        cython.declare(H0=cython.double, H298=cython.double, Ea=cython.double)

        if self.kinetics is None:
            raise KineticsError("Cannot fix barrier height for reactions with no kinetics attribute")

        H298 = self.get_enthalpy_of_reaction(298)
        H0 = sum([spec.get_thermo_data().E0.value_si for spec in self.products]) \
             - sum([spec.get_thermo_data().E0.value_si for spec in self.reactants])
        if isinstance(self.kinetics, (ArrheniusEP, SurfaceArrheniusBEP, StickingCoefficientBEP, ArrheniusBM)):
            Ea = self.kinetics.E0.value_si  # temporarily using Ea to store the intrinsic barrier height E0
            self.kinetics = self.kinetics.to_arrhenius(H298)
            if self.kinetics.Ea.value_si < 0.0 and self.kinetics.Ea.value_si < Ea:
                # Calculated Ea (from Evans-Polanyi) is negative AND below than the intrinsic E0
                Ea = min(0.0, Ea)  # (the lowest we want it to be)
                self.kinetics.comment += "\nEa raised from {0:.1f} to {1:.1f} kJ/mol.".format(
                    self.kinetics.Ea.value_si / 1000., Ea / 1000.)
                logging.info("For reaction {0!s} Ea raised from {1:.1f} to {2:.1f} kJ/mol.".format(
                    self, self.kinetics.Ea.value_si / 1000., Ea / 1000.))
                self.kinetics.Ea.value_si = Ea
        if isinstance(self.kinetics, (Arrhenius, StickingCoefficient)):  # SurfaceArrhenius is a subclass of Arrhenius
            Ea = self.kinetics.Ea.value_si
            if H0 >= 0 and Ea < H0:
                self.kinetics.Ea.value_si = H0
                self.kinetics.comment += "\nEa raised from {0:.1f} to {1:.1f} kJ/mol to match endothermicity of " \
                                         "reaction.".format( Ea / 1000., H0 / 1000.)
                logging.info("For reaction {2!s}, Ea raised from {0:.1f} to {1:.1f} kJ/mol to match "
                             "endothermicity of reaction.".format( Ea / 1000., H0 / 1000., self))
        if force_positive and isinstance(self.kinetics, (Arrhenius, StickingCoefficient)) and self.kinetics.Ea.value_si < 0:
            self.kinetics.comment += "\nEa raised from {0:.1f} to 0 kJ/mol.".format(self.kinetics.Ea.value_si / 1000.)
            logging.info("For reaction {1!s} Ea raised from {0:.1f} to 0 kJ/mol.".format(
                self.kinetics.Ea.value_si / 1000., self))
            self.kinetics.Ea.value_si = 0
        if self.kinetics.is_pressure_dependent() and self.network_kinetics is not None:
            Ea = self.network_kinetics.Ea.value_si
            if H0 >= 0 and Ea < H0:
                self.network_kinetics.Ea.value_si = H0
                self.network_kinetics.comment += "\nEa raised from {0:.1f} to {1:.1f} kJ/mol to match endothermicity of" \
                                                 " reaction.".format(Ea / 1000., H0 / 1000.)
                logging.info("For reaction {2!s}, Ea of the high pressure limit kinetics raised from {0:.1f} to {1:.1f}"
                             " kJ/mol to match endothermicity of reaction.".format(Ea / 1000., H0 / 1000., self))
            if force_positive and isinstance(self.kinetics, Arrhenius) and self.kinetics.Ea.value_si < 0:
                self.network_kinetics.comment += "\nEa raised from {0:.1f} to 0 kJ/mol.".format(
                    self.kinetics.Ea.value_si / 1000.)
                logging.info("For reaction {1!s} Ea of the high pressure limit kinetics raised from {0:.1f} to 0"
                             " kJ/mol.".format(self.kinetics.Ea.value_si / 1000., self))
                self.kinetics.Ea.value_si = 0

    def reverse_arrhenius_rate(self, k_forward, reverse_units, Tmin=None, Tmax=None):
        """
        Reverses the given k_forward, which must be an Arrhenius type.
        You must supply the correct units for the reverse rate.
        The equilibrium constant is evaluated from the current reaction instance (self).
        """
        cython.declare(kf=Arrhenius, kr=Arrhenius)
        cython.declare(Tlist=np.ndarray, klist=np.ndarray, i=cython.int)
        kf = k_forward
        assert isinstance(kf, Arrhenius), "Only reverses Arrhenius rates"
        if Tmin is not None and Tmax is not None:
            Tlist = 1.0 / np.linspace(1.0 / Tmax.value, 1.0 / Tmin.value, 50)
        else:
            Tlist = 1.0 / np.arange(0.0005, 0.0034, 0.0001)
        # Determine the values of the reverse rate coefficient k_r(T) at each temperature
        klist = np.zeros_like(Tlist)
        for i in range(len(Tlist)):
            klist[i] = kf.get_rate_coefficient(Tlist[i]) / self.get_equilibrium_constant(Tlist[i])
        kr = Arrhenius()
        kr.fit_to_data(Tlist, klist, reverse_units, kf.T0.value_si)
        return kr

    def generate_reverse_rate_coefficient(self, network_kinetics=False, Tmin=None, Tmax=None):
        """
        Generate and return a rate coefficient model for the reverse reaction. 
        Currently this only works if the `kinetics` attribute is one of several
        (but not necessarily all) kinetics types.
        """
        cython.declare(Tlist=np.ndarray, Plist=np.ndarray, K=np.ndarray,
                       rxn=Reaction, klist=np.ndarray, i=cython.size_t,
                       Tindex=cython.size_t, Pindex=cython.size_t)

        supported_types = (
            KineticsData.__name__,
            Arrhenius.__name__,
            MultiArrhenius.__name__,
            PDepArrhenius.__name__,
            MultiPDepArrhenius.__name__,
            Chebyshev.__name__,
            ThirdBody.__name__,
            Lindemann.__name__,
            Troe.__name__,
        )

        # Get the units for the reverse rate coefficient
        kunits = get_rate_coefficient_units_from_reaction_order(len(self.products))

        kf = self.kinetics
        if isinstance(kf, KineticsData):

            Tlist = kf.Tdata.value_si
            klist = np.zeros_like(Tlist)
            for i in range(len(Tlist)):
                klist[i] = kf.get_rate_coefficient(Tlist[i]) / self.get_equilibrium_constant(Tlist[i])

            kr = KineticsData(Tdata=(Tlist, "K"), kdata=(klist, kunits), Tmin=(np.min(Tlist), "K"),
                              Tmax=(np.max(Tlist), "K"))
            return kr

        elif isinstance(kf, Arrhenius):
            return self.reverse_arrhenius_rate(kf, kunits, Tmin, Tmax)

        elif network_kinetics and self.network_kinetics is not None:
            kf = self.network_kinetics
            return self.reverse_arrhenius_rate(kf, kunits)

        elif isinstance(kf, Chebyshev):
            Tlist = 1.0 / np.linspace(1.0 / kf.Tmax.value, 1.0 / kf.Tmin.value, 50)
            Plist = np.linspace(kf.Pmin.value, kf.Pmax.value, 20)
            K = np.zeros((len(Tlist), len(Plist)), np.float64)
            for Tindex, T in enumerate(Tlist):
                for Pindex, P in enumerate(Plist):
                    K[Tindex, Pindex] = kf.get_rate_coefficient(T, P) / self.get_equilibrium_constant(T)
            kr = Chebyshev()
            kr.fit_to_data(Tlist, Plist, K, kunits, kf.degreeT, kf.degreeP, kf.Tmin.value, kf.Tmax.value, kf.Pmin.value,
                         kf.Pmax.value)
            return kr

        elif isinstance(kf, PDepArrhenius):
            kr = PDepArrhenius()
            kr.pressures = kf.pressures
            kr.arrhenius = []
            rxn = Reaction(reactants=self.reactants, products=self.products)
            for kinetics in kf.arrhenius:
                rxn.kinetics = kinetics
                kr.arrhenius.append(rxn.generate_reverse_rate_coefficient(kf.Tmin, kf.Tmax))
            return kr

        elif isinstance(kf, MultiArrhenius):
            kr = MultiArrhenius()
            kr.arrhenius = []
            rxn = Reaction(reactants=self.reactants, products=self.products)
            for kinetics in kf.arrhenius:
                rxn.kinetics = kinetics
                kr.arrhenius.append(rxn.generate_reverse_rate_coefficient())
            return kr

        elif isinstance(kf, MultiPDepArrhenius):
            kr = MultiPDepArrhenius()
            kr.arrhenius = []
            rxn = Reaction(reactants=self.reactants, products=self.products)
            for kinetics in kf.arrhenius:
                rxn.kinetics = kinetics
                kr.arrhenius.append(rxn.generate_reverse_rate_coefficient())
            return kr

        elif isinstance(kf, ThirdBody):
            lowPkunits = get_rate_coefficient_units_from_reaction_order(len(self.products) + 1)
            krLow = self.reverse_arrhenius_rate(kf.arrheniusLow, lowPkunits)
            parameters = kf.__reduce__()[1]  # use the pickle helper to get all the other things needed
            kr = ThirdBody(krLow, *parameters[1:])
            return kr

        elif isinstance(kf, Lindemann):
            krHigh = self.reverse_arrhenius_rate(kf.arrheniusHigh, kunits)
            lowPkunits = get_rate_coefficient_units_from_reaction_order(len(self.products) + 1)
            krLow = self.reverse_arrhenius_rate(kf.arrheniusLow, lowPkunits)
            parameters = kf.__reduce__()[1]  # use the pickle helper to get all the other things needed
            kr = Lindemann(krHigh, krLow, *parameters[2:])
            return kr

        elif isinstance(kf, Troe):
            krHigh = self.reverse_arrhenius_rate(kf.arrheniusHigh, kunits)
            lowPkunits = get_rate_coefficient_units_from_reaction_order(len(self.products) + 1)
            krLow = self.reverse_arrhenius_rate(kf.arrheniusLow, lowPkunits)
            parameters = kf.__reduce__()[1]  # use the pickle helper to get all the other things needed
            kr = Troe(krHigh, krLow, *parameters[2:])
            return kr
        else:
            raise ReactionError("Unexpected kinetics type {0}; "
                                "should be one of {1}".format(self.kinetics.__class__, supported_types))

    def calculate_tst_rate_coefficients(self, Tlist):
        return np.array([self.calculate_tst_rate_coefficient(T) for T in Tlist], np.float64)

    def calculate_tst_rate_coefficient(self, T):
        """
        Evaluate the forward rate coefficient for the reaction with
        corresponding transition state `TS` at temperature `T` in K using
        (canonical) transition state theory. The TST equation is

        .. math:: k(T) = \\kappa(T) \\frac{k_\\mathrm{B} T}{h} \\frac{Q^\\ddagger(T)}{Q^\\mathrm{A}(T) Q^\\mathrm{B}(T)} \\exp \\left( -\\frac{E_0}{k_\\mathrm{B} T} \\right)

        where :math:`Q^\\ddagger` is the partition function of the transition state,
        :math:`Q^\\mathrm{A}` and :math:`Q^\\mathrm{B}` are the partition function
        of the reactants, :math:`E_0` is the ground-state energy difference from
        the transition state to the reactants, :math:`T` is the absolute
        temperature, :math:`k_\\mathrm{B}` is the Boltzmann constant, and :math:`h`
        is the Planck constant. :math:`\\kappa(T)` is an optional tunneling
        correction.
        """
        # Determine TST rate constant at each temperature
        Qreac = 1.0
        E0 = 0.0
        for spec in self.reactants:
            logging.debug('    Calculating Partition function for ' + spec.label)
            Qreac *= spec.get_partition_function(T) / (constants.R * T / 101325.)
            E0 -= spec.conformer.E0.value_si
        logging.debug('    Calculating Partition function for ' + self.transition_state.label)
        Qts = self.transition_state.get_partition_function(T) / (constants.R * T / 101325.)
        E0 += self.transition_state.conformer.E0.value_si
        k = (constants.kB * T / constants.h * Qts / Qreac) * math.exp(-E0 / constants.R / T)

        # Apply tunneling correction
        k *= self.transition_state.calculate_tunneling_factor(T)

        return k

    def can_tst(self):
        """
        Return ``True`` if the necessary parameters are available for using
        transition state theory -- or the microcanonical equivalent, RRKM
        theory -- to compute the rate coefficient for this reaction, or
        ``False`` otherwise.
        """
        return len(self.transition_state.conformer.modes) > 0

    def calculate_microcanonical_rate_coefficient(self, e_list, j_list, reac_dens_states, prod_dens_states=None, T=0.0):
        """
        Calculate the microcanonical rate coefficient :math:`k(E)` for the reaction
        `reaction` at the energies `e_list` in J/mol. `reac_dens_states` and
        `prod_dens_states` are the densities of states of the reactant and product
        configurations for this reaction. If the reaction is irreversible, only the
        reactant density of states is required; if the reaction is reversible, then
        both are required. This function will try to use the best method that it
        can based on the input data available:
        
        * If detailed information has been provided for the transition state (i.e.
          the molecular degrees of freedom), then RRKM theory will be used.
        
        * If the above is not possible but high-pressure limit kinetics
          :math:`k_\\infty(T)` have been provided, then the inverse Laplace 
          transform method will be used.
    
        The density of states for the product `prod_dens_states` and the temperature
        of interest `T` in K can also be provided. For isomerization and association
        reactions `prod_dens_states` is required; for dissociation reactions it is
        optional. The temperature is used if provided in the detailed balance
        expression to determine the reverse kinetics, and in certain cases in the
        inverse Laplace transform method.
        """
        return calculate_microcanonical_rate_coefficient(self, e_list, j_list, reac_dens_states, prod_dens_states, T)

    def is_balanced(self):
        """
        Return ``True`` if the reaction has the same number of each atom on
        each side of the reaction equation, or ``False`` if not.
        """
<<<<<<< HEAD
        cython.declare(reactantElements=dict, productElements=dict, molecule=Molecule, atom=Atom, element=Element)

        reactant_elements = {}
        product_elements = {}
        for element in element_list:
            reactant_elements[element] = 0
            product_elements[element] = 0

=======
        from rmgpy.molecule.element import elementList
        from afm.fragment import CuttingLabel, Fragment
        
        cython.declare(reactantElements=dict, productElements=dict, molecule=Graph, atom=Vertex, element=Element)
        
        reactantElements = {}; productElements = {}
        for element in elementList:
            reactantElements[element] = 0
            productElements[element] = 0
        
>>>>>>> 38071bc1
        for reactant in self.reactants:
            if isinstance(reactant, Species):
                molecule = reactant.molecule[0]
                for atom in molecule.atoms:
                    if not isinstance(atom, CuttingLabel):
                        reactantElements[atom.element] += 1
            elif isinstance(reactant, Molecule):
                molecule = reactant
<<<<<<< HEAD
            for atom in molecule.atoms:
                reactant_elements[atom.element] += 1

=======
                for atom in molecule.atoms:
                    if not isinstance(atom, CuttingLabel):
                        reactantElements[atom.element] += 1
            elif isinstance(reactant, Fragment):
                for atom in reactant.atoms:
                    if not isinstance(atom, CuttingLabel):
                        reactantElements[atom.element] += 1
        
>>>>>>> 38071bc1
        for product in self.products:
            if isinstance(product, Species):
                molecule = product.molecule[0]
                for atom in molecule.atoms:
                    if not isinstance(atom, CuttingLabel):
                        productElements[atom.element] += 1
            elif isinstance(product, Molecule):
                molecule = product
<<<<<<< HEAD
            for atom in molecule.atoms:
                product_elements[atom.element] += 1

        for element in element_list:
            if reactant_elements[element] != product_elements[element]:
=======
                for atom in molecule.atoms:
                    if not isinstance(atom, CuttingLabel):
                        productElements[atom.element] += 1
            elif isinstance(product, Fragment):
                for atom in product.atoms:
                    if not isinstance(atom, CuttingLabel):
                        productElements[atom.element] += 1
         
        for element in elementList:
            if reactantElements[element] != productElements[element]:
>>>>>>> 38071bc1
                return False

        return True

    def generate_pairs(self):
        """
        Generate the reactant-product pairs to use for this reaction when
        performing flux analysis. The exact procedure for doing so depends on
        the reaction type:
        
        =================== =============== ========================================
        Reaction type       Template        Resulting pairs
        =================== =============== ========================================
        Isomerization       A     -> C      (A,C)
        Dissociation        A     -> C + D  (A,C), (A,D)
        Association         A + B -> C      (A,C), (B,C)
        Bimolecular         A + B -> C + D  (A,C), (B,D) *or* (A,D), (B,C)
        =================== =============== ========================================
        
        There are a number of ways of determining the correct pairing for 
        bimolecular reactions. Here we try a simple similarity analysis by comparing
        the number of heavy atoms (C/O/N/S at the moment). This should
        work most of the time, but a more rigorous algorithm may be needed for
        some cases.
        """
        self.pairs = []

        if len(self.reactants) == 1 or len(self.products) == 1:
            # Pair each reactant with each product
            for reactant in self.reactants:
                for product in self.products:
                    self.pairs.append((reactant, product))

        else:  # this is the bimolecular case
            reactants = self.reactants[:]
            products = self.products[:]

            def get_sorting_key(spc):
                # List of elements to sort by, order is intentional
                numbers = [6, 8, 7, 14, 16, 17, 53, 9]  # C, O, N, Si, S, Cl, I, F
                return tuple(sum([1 for atom in spc.molecule[0].atoms if atom.element.number == n]) for n in numbers)

            # Sort the reactants and products by element counts
            reactants.sort(key=get_sorting_key)
            products.sort(key=get_sorting_key)

            while len(reactants) > 1 and len(products) > 1:
                self.pairs.append((reactants.pop(), products.pop()))

            for reactant in reactants:
                for product in products:
                    self.pairs.append((reactant, product))

    def draw(self, path):
        """
        Generate a pictorial representation of the chemical reaction using the
        :mod:`draw` module. Use `path` to specify the file to save
        the generated image to; the image type is automatically determined by
        extension. Valid extensions are ``.png``, ``.svg``, ``.pdf``, and
        ``.ps``; of these, the first is a raster format and the remainder are
        vector formats.
        """
        from rmgpy.molecule.draw import ReactionDrawer
        img_format = os.path.splitext(path)[1].lower()[1:]
        ReactionDrawer().draw(self, img_format, path)

    def _repr_png_(self):
        """
        Return a png picture of the reaction, useful for ipython-qtconsole.
        """
        from rmgpy.molecule.draw import ReactionDrawer
        temp_file_name = 'temp_reaction.png'
        ReactionDrawer().draw(self, 'png', temp_file_name)
        png = open(temp_file_name, 'rb').read()
        os.unlink(temp_file_name)
        return png

    # Build the transition state geometry
    def generate_3d_ts(self, reactants, products):
        """
        Generate the 3D structure of the transition state. Called from 
        model.generate_kinetics().
        
        self.reactants is a list of reactants
        self.products is a list of products
        """

        """
        Iterate through each reactant, then iterate through its atoms to find the
        atoms involved in the reaction. If a radical is involved, can find the atom
        with radical electrons. If a more reliable method can be found, would greatly
        improve the method.
        
        Repeat for the products
        """
        for i in range(0, len(reactants)):
            mol = reactants[i].molecule[0]
            for j in range(0, mol.rdMol.GetNumAtoms()):
                if mol.rdMol.GetAtomWithIdx(j).GetNumRadicalElectrons():
                    point = mol.rdMol.GetConformer(mol.rdMolConfId).GetAtomPosition(j)
                    neighbor = mol.rdMol.GetAtomWithIdx(j).GetNeighbors()
                    dir_vec = [{} for k in range(len(neighbor))]
                    len_vec = [None] * len(neighbor)
                    for k in range(0, len(neighbor)):
                        new_idx = neighbor[k].GetIdx()
                        new_pt = mol.rdMol.GetConformer(mol.rdMolConfId).GetAtomPosition(new_idx)
                        dir_vec[k] = point.DirectionVector(new_pt)
                        len_vec[k] = point.Distance(new_pt)
                    x_coord = [None] * len(neighbor)
                    y_coord = [None] * len(neighbor)
                    z_coord = [None] * len(neighbor)
                    for k in range(0, len(neighbor)):
                        x_coord[k] = dir_vec[k].x * len_vec[k]
                        y_coord[k] = dir_vec[k].y * len_vec[k]
                        z_coord[k] = dir_vec[k].z * len_vec[k]
            reaction_axis = [sum(x_coord), sum(y_coord), sum(z_coord)]
            reactants[i].reactionAxis = reaction_axis

        for i in range(0, len(products)):
            mol = products[i].molecule[0]
            for j in range(0, mol.rdMol.GetNumAtoms()):
                if mol.rdMol.GetAtomWithIdx(j).GetNumRadicalElectrons():
                    point = mol.rdMol.GetConformer(mol.rdMolConfId).GetAtomPosition(j)
                    neighbor = mol.rdMol.GetAtomWithIdx(j).GetNeighbors()
                    dir_vec = [{} for k in range(len(neighbor))]
                    len_vec = [None] * len(neighbor)
                    for k in range(0, len(neighbor)):
                        new_idx = neighbor[k].GetIdx()
                        new_pt = mol.rdMol.GetConformer(mol.rdMolConfId).GetAtomPosition(new_idx)
                        dir_vec[k] = point.DirectionVector(new_pt)
                        len_vec[k] = point.Distance(new_pt)
                    x_coord = [None] * len(neighbor)
                    y_coord = [None] * len(neighbor)
                    z_coord = [None] * len(neighbor)
                    for k in range(0, len(neighbor)):
                        x_coord[k] = dir_vec[k].x * len_vec[k]
                        y_coord[k] = dir_vec[k].y * len_vec[k]
                        z_coord[k] = dir_vec[k].z * len_vec[k]
            reaction_axis = [sum(x_coord), sum(y_coord), sum(z_coord)]
            products[i].reactionAxis = reaction_axis

    def copy(self):
        """
        Create a deep copy of the current reaction.
        """

        cython.declare(other=Reaction)

        other = Reaction.__new__(Reaction)
        other.index = self.index
        other.label = self.label
        other.reactants = []
        for reactant in self.reactants:
            other.reactants.append(reactant.copy(deep=True))
        other.products = []
        for product in self.products:
            other.products.append(product.copy(deep=True))
        other.degeneracy = self.degeneracy
        other.specific_collider = self.specific_collider
        other.kinetics = deepcopy(self.kinetics)
        other.network_kinetics = deepcopy(self.network_kinetics)
        other.reversible = self.reversible
        other.transition_state = deepcopy(self.transition_state)
        other.duplicate = self.duplicate
        other.pairs = deepcopy(self.pairs)
        other.allow_pdep_route = self.allow_pdep_route
        other.elementary_high_p = self.elementary_high_p
        other.comment = deepcopy(self.comment)

        return other

    def ensure_species(self, reactant_resonance=False, product_resonance=False):
        """
        Ensure the reaction contains species objects in its reactant and product
        attributes. If the reaction is found to hold molecule objects, it
        modifies the reactant, product and pairs to hold
        Species objects.

        Generates resonance structures for Molecules if the corresponding options,
        reactant_resonance and/or product_resonance, are True. Does not generate
        resonance for reactants or products that start as Species objects.
        """
        from rmgpy.data.kinetics.common import ensure_species
        # if already species' objects, return none
        if isinstance(self.reactants[0], Species):
            return None
        # obtain species with all resonance isomers
        if self.is_forward:
            ensure_species(self.reactants, resonance=reactant_resonance, keep_isomorphic=True)
            ensure_species(self.products, resonance=product_resonance, keep_isomorphic=True)
        else:
            ensure_species(self.reactants, resonance=product_resonance, keep_isomorphic=True)
            ensure_species(self.products, resonance=reactant_resonance, keep_isomorphic=True)

        # convert reaction.pairs object to species
        if self.pairs:
            new_pairs = []
            for reactant, product in self.pairs:
                new_pair = []
                for reactant0 in self.reactants:
                    if reactant0.is_isomorphic(reactant):
                        new_pair.append(reactant0)
                        break
                for product0 in self.products:
                    if product0.is_isomorphic(product):
                        new_pair.append(product0)
                        break
                new_pairs.append(new_pair)
            self.pairs = new_pairs

        try:
            self.reverse.ensure_species()
        except AttributeError:
            pass

    def check_collision_limit_violation(self, t_min, t_max, p_min, p_max):
        """
        Warn if a core reaction violates the collision limit rate in either the forward or reverse direction
        at the relevant extreme T/P conditions. Assuming a monotonic behaviour of the kinetics.
        Returns a list with the reaction object and the direction in which the violation was detected.
        """
        conditions = [[t_min, p_min]]
        if t_min != t_max:
            conditions.append([t_max, p_min])
        if self.kinetics.is_pressure_dependent() and p_max != p_min:
            conditions.append([t_min, p_max])
            if t_min != t_max:
                conditions.append([t_max, p_max])
        logging.debug("Checking whether reaction {0} violates the collision rate limit...".format(self))
        violator_list = []
        kf_list = []
        kr_list = []
        collision_limit_f = []
        collision_limit_r = []
        for condition in conditions:
            if len(self.reactants) >= 2:
                try:
                    collision_limit_f.append(self.calculate_coll_limit(temp=condition[0], reverse=False))
                except ValueError:
                    continue
                else:
                    kf_list.append(self.get_rate_coefficient(condition[0], condition[1]))
            if len(self.products) >= 2:
                try:
                    collision_limit_r.append(self.calculate_coll_limit(temp=condition[0], reverse=True))
                except ValueError:
                    continue
                else:
                    kr_list.append(self.generate_reverse_rate_coefficient().get_rate_coefficient(condition[0], condition[1]))
        if len(self.reactants) >= 2:
            for i, k in enumerate(kf_list):
                if k > collision_limit_f[i]:
                    ratio = k / collision_limit_f[i]
                    condition = '{0} K, {1:.1f} bar'.format(conditions[i][0], conditions[i][1] / 1e5)
                    violator_list.append([self, 'forward', ratio, condition])
        if len(self.products) >= 2:
            for i, k in enumerate(kr_list):
                if k > collision_limit_r[i]:
                    ratio = k / collision_limit_r[i]
                    condition = '{0} K, {1:.1f} bar'.format(conditions[i][0], conditions[i][1] / 1e5)
                    violator_list.append([self, 'reverse', ratio, condition])
        return violator_list

    def calculate_coll_limit(self, temp, reverse=False):
        """
        Calculate the collision limit rate in m3/mol-s for the given temperature
        implemented as recommended in Wang et al. doi 10.1016/j.combustflame.2017.08.005 (Eq. 1)
        """
        reduced_mass = self.get_reduced_mass(reverse)
        sigma, epsilon = self.get_mean_sigma_and_epsilon(reverse)
        Tr = temp * constants.kB * constants.Na / epsilon
        reduced_coll_integral = 1.16145 * Tr ** (-0.14874) + 0.52487 * math.exp(-0.7732 * Tr) + 2.16178 * math.exp(
            -2.437887 * Tr)
        k_coll = (math.sqrt(8 * math.pi * constants.kB * temp * constants.Na / reduced_mass) * sigma ** 2
                  * reduced_coll_integral * constants.Na)
        return k_coll

    def get_reduced_mass(self, reverse=False):
        """
        Returns the reduced mass of the reactants if reverse is ``False``
        Returns the reduced mass of the products if reverse is ``True``
        """
        if reverse:
            mass_list = [spc.molecule[0].get_molecular_weight() for spc in self.products]
        else:
            mass_list = [spc.molecule[0].get_molecular_weight() for spc in self.reactants]
        reduced_mass = reduce((lambda x, y: x * y), mass_list) / sum(mass_list)
        return reduced_mass

    def get_mean_sigma_and_epsilon(self, reverse=False):
        """
        Calculates the collision diameter (sigma) using an arithmetic mean
        Calculates the well depth (epsilon) using a geometric mean
        If reverse is ``False`` the above is calculated for the reactants, otherwise for the products
        """
        sigmas = []
        epsilons = []
        if reverse:
            for spc in self.products:
                trans = spc.get_transport_data()
                sigmas.append(trans.sigma.value_si)
                epsilons.append(trans.epsilon.value_si)
            num_of_spcs = len(self.products)
        else:
            for spc in self.reactants:
                trans = spc.get_transport_data()
                sigmas.append(trans.sigma.value_si)
                epsilons.append(trans.epsilon.value_si)
            num_of_spcs = len(self.reactants)
        if any([x == 0 for x in sigmas + epsilons]):
            raise ValueError
        mean_sigmas = sum(sigmas) / num_of_spcs
        mean_epsilons = reduce((lambda x, y: x * y), epsilons) ** (1 / len(epsilons))
        return mean_sigmas, mean_epsilons

    def generate_high_p_limit_kinetics(self):
        """
        Used for incorporating library reactions with pressure-dependent kinetics in PDep networks.
        Only implemented for LibraryReaction
        """
        raise NotImplementedError("generate_high_p_limit_kinetics is not implemented for all Reaction subclasses.")


def same_species_lists(list1, list2, check_identical=False, only_check_label=False, generate_initial_map=False,
                       strict=True):
    """
    This method compares whether two lists of species or molecules are the same,
    given the comparison options provided. It is used for the `is_same` method
    of :class:`Reaction`, but may also be useful in other situations.

    Args:
        list1 (list):                          list of :class:`Species` or :class:`Molecule` objects
        list2 (list):                          list of :class:`Species` or :class:`Molecule` objects
        check_identical (bool, optional):      if ``True``, use is_identical comparison and compare atom IDs
        only_check_label (bool, optional):     if ``True``, only compare the label attribute of each species
        generate_initial_map (bool, optional): if ``True``, initialize map by pairing atoms with same labels
        strict (bool, optional):               if ``False``, perform isomorphism ignoring electrons

    Returns:
        ``True`` if the lists are the same and ``False`` otherwise
    """

    def same(object1, object2, _check_identical=check_identical, _only_check_label=only_check_label,
             _generate_initial_map=generate_initial_map, _strict=strict):
        if _only_check_label:
            return str(object1) == str(object2)
        elif _check_identical:
            return object1.is_identical(object2, strict=_strict)
        else:
            return object1.is_isomorphic(object2, generate_initial_map=_generate_initial_map, strict=_strict)

    if len(list1) == len(list2) == 1:
        if same(list1[0], list2[0]):
            return True
    elif len(list1) == len(list2) == 2:
        if same(list1[0], list2[0]) and same(list1[1], list2[1]):
            return True
        elif same(list1[0], list2[1]) and same(list1[1], list2[0]):
            return True
    elif len(list1) == len(list2) == 3:
        if same(list1[0], list2[0]):
            if same(list1[1], list2[1]):
                if same(list1[2], list2[2]):
                    return True
            elif same(list1[1], list2[2]):
                if same(list1[2], list2[1]):
                    return True
        elif same(list1[0], list2[1]):
            if same(list1[1], list2[0]):
                if same(list1[2], list2[2]):
                    return True
            elif same(list1[1], list2[2]):
                if same(list1[2], list2[0]):
                    return True
        elif same(list1[0], list2[2]):
            if same(list1[1], list2[0]):
                if same(list1[2], list2[1]):
                    return True
            elif same(list1[1], list2[1]):
                if same(list1[2], list2[0]):
                    return True
    elif len(list1) == len(list2):
        raise NotImplementedError("Can't check isomorphism of lists with {0} species/molecules".format(len(list1)))
    # nothing found
    return False<|MERGE_RESOLUTION|>--- conflicted
+++ resolved
@@ -973,8 +973,10 @@
         Return ``True`` if the reaction has the same number of each atom on
         each side of the reaction equation, or ``False`` if not.
         """
-<<<<<<< HEAD
-        cython.declare(reactantElements=dict, productElements=dict, molecule=Molecule, atom=Atom, element=Element)
+        from rmgpy.molecule.element import element_list
+        from afm.fragment import CuttingLabel, Fragment
+        
+        cython.declare(reactantElements=dict, productElements=dict, molecule=Graph, atom=Vertex, element=Element)
 
         reactant_elements = {}
         product_elements = {}
@@ -982,66 +984,39 @@
             reactant_elements[element] = 0
             product_elements[element] = 0
 
-=======
-        from rmgpy.molecule.element import elementList
-        from afm.fragment import CuttingLabel, Fragment
-        
-        cython.declare(reactantElements=dict, productElements=dict, molecule=Graph, atom=Vertex, element=Element)
-        
-        reactantElements = {}; productElements = {}
-        for element in elementList:
-            reactantElements[element] = 0
-            productElements[element] = 0
-        
->>>>>>> 38071bc1
         for reactant in self.reactants:
             if isinstance(reactant, Species):
                 molecule = reactant.molecule[0]
                 for atom in molecule.atoms:
                     if not isinstance(atom, CuttingLabel):
-                        reactantElements[atom.element] += 1
+                        reactant_elements[atom.element] += 1
             elif isinstance(reactant, Molecule):
                 molecule = reactant
-<<<<<<< HEAD
-            for atom in molecule.atoms:
-                reactant_elements[atom.element] += 1
-
-=======
                 for atom in molecule.atoms:
                     if not isinstance(atom, CuttingLabel):
-                        reactantElements[atom.element] += 1
+                        reactant_elements[atom.element] += 1
             elif isinstance(reactant, Fragment):
                 for atom in reactant.atoms:
                     if not isinstance(atom, CuttingLabel):
-                        reactantElements[atom.element] += 1
-        
->>>>>>> 38071bc1
+                        reactant_elements[atom.element] += 1
         for product in self.products:
             if isinstance(product, Species):
                 molecule = product.molecule[0]
                 for atom in molecule.atoms:
                     if not isinstance(atom, CuttingLabel):
-                        productElements[atom.element] += 1
+                        product_elements[atom.element] += 1
             elif isinstance(product, Molecule):
                 molecule = product
-<<<<<<< HEAD
-            for atom in molecule.atoms:
-                product_elements[atom.element] += 1
-
-        for element in element_list:
-            if reactant_elements[element] != product_elements[element]:
-=======
                 for atom in molecule.atoms:
                     if not isinstance(atom, CuttingLabel):
-                        productElements[atom.element] += 1
+                        product_elements[atom.element] += 1
             elif isinstance(product, Fragment):
                 for atom in product.atoms:
                     if not isinstance(atom, CuttingLabel):
-                        productElements[atom.element] += 1
+                        product_elements[atom.element] += 1
          
-        for element in elementList:
-            if reactantElements[element] != productElements[element]:
->>>>>>> 38071bc1
+        for element in element_list:
+            if reactant_elements[element] != product_elements[element]:
                 return False
 
         return True
