--- conflicted
+++ resolved
@@ -34,8 +34,4 @@
 This value can be accessed via `rmgpy.__version__`.
 """
 
-<<<<<<< HEAD
-__version__ = '2.2.1-Cat'
-=======
-__version__ = '2.3.0'
->>>>>>> 867f57a9
+__version__ = '2.3.0-Cat'
