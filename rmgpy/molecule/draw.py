--- conflicted
+++ resolved
@@ -340,13 +340,8 @@
 
         # Decide whether we can use RDKit or have to generate coordinates ourselves
         for atom in self.molecule.atoms:
-<<<<<<< HEAD
-            if atom.charge != 0: #atomType.label in ['N5s','N5d','N5dd','N5t','N5b']:
-                 useRDKit = False
-=======
             if atom.charge != 0:
                  flag_charge = 1
->>>>>>> f5b7467a
                  break
         else: # didn't break
             useRDKit = True
