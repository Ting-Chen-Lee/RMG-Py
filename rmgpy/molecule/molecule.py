--- conflicted
+++ resolved
@@ -315,20 +315,18 @@
         """
         return self.element.number == 8
 
-<<<<<<< HEAD
-    def isSurfaceSite(self):
-        """
-        Return ``True`` if the atom represents a surface site or ``False`` if not.
-        """
-        return self.symbol == 'X'
-=======
     def isFluorine(self):
         """
         Return ``True`` if the atom represents a fluorine atom or ``False`` if
         not.
         """
         return self.element.number == 9
->>>>>>> b03d126c
+
+    def isSurfaceSite(self):
+        """
+        Return ``True`` if the atom represents a surface site or ``False`` if not.
+        """
+        return self.symbol == 'X'
 
     def isSilicon(self):
         """
