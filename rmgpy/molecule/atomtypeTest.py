--- conflicted
+++ resolved
@@ -181,13 +181,6 @@
                                                      9  H u0 p0 {3,S}
                                                      10 H u0 p0 {4,S}
                                                      11 H u0 p0 {5,S}''')
-<<<<<<< HEAD
-        self.mol19 = Molecule().fromAdjacencyList('''1  H u0 p0 {2,S}
-                                                     2  X u0 p0 {1,S}''')
-        self.mol20 = Molecule().fromAdjacencyList("1 X u0 p0")
-        
-    
-=======
 
         self.mol19 = Molecule().fromAdjacencyList('''1 C u0 p0 c0 {2,D} {3,S} {4,S}
                                                      2 S u0 p2 c0 {1,D}
@@ -214,7 +207,11 @@
         self.mol24 = Molecule().fromAdjacencyList('''1 N u0 p2 c0 {2,S}
                                                      2 H u0 p0 c0 {1,S}''')
 
->>>>>>> 7c023a4a
+        self.mol25 = Molecule().fromAdjacencyList('''1  H u0 p0 {2,S}
+                                                     2  X u0 p0 {1,S}''')
+        self.mol26 = Molecule().fromAdjacencyList("1 X u0 p0")
+        
+    
     def atomType(self, mol, atomID):
         atom = mol.atoms[atomID]
         type = getAtomType(atom, mol.getBonds(atom))
