--- conflicted
+++ resolved
@@ -179,7 +179,7 @@
     from afm.fragment import Fragment
     return Fragment().fromAdjacencyList(string)
 
-def fragment_SMILES(string):
+def fragment_smiles(string):
     from afm.fragment import Fragment
     return Fragment().from_SMILES_like_string(string)
 
@@ -919,8 +919,9 @@
         'database': database,
         'catalystProperties': catalyst_properties,
         'species': species,
-<<<<<<< HEAD
         'SMARTS': smarts,
+        'fragment_adj': fragment_adj,
+        'fragment_SMILES': fragment_smiles,
         'SMILES': smiles,
         'InChI': inchi,
         'adjacencyList': adjacency_list,
@@ -928,18 +929,6 @@
         'liquidReactor': liquid_reactor,
         'surfaceReactor': surface_reactor,
         'mbsampledReactor': mb_sampled_reactor,
-=======
-        'SMARTS': SMARTS,
-        'fragment_adj': fragment_adj,
-        'fragment_SMILES': fragment_SMILES,
-        'SMILES': SMILES,
-        'InChI': InChI,
-        'adjacencyList': adjacencyList,
-        'simpleReactor': simpleReactor,
-        'liquidReactor': liquidReactor,
-        'surfaceReactor': surfaceReactor,
-        'mbsampledReactor': mbsampledReactor,
->>>>>>> 38071bc1
         'simulator': simulator,
         'solvation': solvation,
         'model': model,
