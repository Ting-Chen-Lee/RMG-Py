--- conflicted
+++ resolved
@@ -1,10 +1,6 @@
 import os
 
-<<<<<<< HEAD
-import re
-=======
 import distutils.spawn
->>>>>>> 7d9ced40
 import external.cclib as cclib
 import itertools
 import logging
@@ -15,15 +11,10 @@
 from subprocess import Popen
 import re
 
-<<<<<<< HEAD
 from rmgpy.molecule import Molecule, Atom, getElement
 from rmgpy.species import Species
 from rmgpy.reaction import Reaction
-from qmdata import CCLibData
-=======
-from rmgpy.molecule import Molecule
 from qmdata import parseCCLibData
->>>>>>> 7d9ced40
 from molecule import QMMolecule
 from reaction import QMReaction
 from rmgpy.data.base import Entry
@@ -39,19 +30,7 @@
 
     inputFileExtension = '.gjf'
     outputFileExtension = '.log'
-<<<<<<< HEAD
-
-    gaussEnv = os.getenv('GAUSS_EXEDIR') or os.getenv('g09root') or os.getenv('g03root') or ""
-
-    # GAUSS_EXEDIR may be a list like "path1:path2:path3"
-    for possibleDir in gaussEnv.split(':'):
-        if os.path.exists(os.path.join(possibleDir , 'g09')):
-            executablePath = os.path.join(possibleDir , 'g09')
-            break
-        elif os.path.exists(os.path.join(possibleDir , 'g03')):
-            executablePath = os.path.join(possibleDir , 'g03')
-=======
-    
+
     executablesToTry = ('g09', 'g03')
 
     for exe in executablesToTry:
@@ -60,7 +39,6 @@
         except:
             executablePath = None
         if executablePath is not None:
->>>>>>> 7d9ced40
             break
     else:  # didn't break
         logging.debug("Did not find Gaussian on path, checking if it exists in a declared GAUSS_EXEDIR, g09root or g03root...")
@@ -243,13 +221,8 @@
     def inputFileKeywords(self, attempt):
         """
         Return the top keywords for attempt number `attempt`.
-<<<<<<< HEAD
-
-        NB. `attempt`s begin at 1, not 0.
-=======
-    
+
         NB. `attempt` begins at 1, not 0.
->>>>>>> 7d9ced40
         """
         assert attempt <= self.maxAttempts
         if attempt > self.scriptAttempts:
