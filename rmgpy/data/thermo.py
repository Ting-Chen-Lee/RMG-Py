--- conflicted
+++ resolved
@@ -1615,11 +1615,6 @@
                     else:
                         adsorbed_atoms[0].increment_lone_pairs()
                     dummy_molecules.append(dummy_molecule.copy(deep=True))
-<<<<<<< HEAD
-        
-=======
-
->>>>>>> b2dd9370
         for dummy_molecule in dummy_molecules[:]:
             try:
                 dummy_molecule.update_connectivity_values()
@@ -1628,31 +1623,6 @@
                 dummy_molecules.remove(dummy_molecule)
                 logging.debug(f"Removing {dummy_molecule} from possible structure list:\n{dummy_molecule.to_adjacency_list()}")
             else:
-<<<<<<< HEAD
-                logging.debug("After removing from surface:\n" + dummy_molecule.to_adjacency_list())            
-        
-        if len(dummy_molecules) == 0:
-            raise RuntimeError(f"Cannot get thermo for gas-phase molecule. No valid dummy molecules from original molecule:\n{molecule.to_adjacency_list()}")
-
-
-        # if len(molecule) > 1, it will assume all resonance structures have already been generated when it tries to generate them, so evaluate each configuration separately and pick the lowest energy one by H298 value
-        gas_phase_species = []
-        for dummy_molecule in dummy_molecules:
-            dummy_species = Species()
-            dummy_species.molecule = [dummy_molecule]
-            dummy_species.generate_resonance_structures()
-            dummy_species.thermo = self.get_thermo_data(dummy_species)
-            gas_phase_species.append(dummy_species)
-
-        # define the comparison function to find the lowest energy
-        def lowest_energy(species):
-            if hasattr(species.thermo, 'H298'):
-                return species.thermo.H298.value
-            else:
-                return species.thermo.get_enthalpy(298.0)
-
-        species = min(gas_phase_species, key=lowest_energy)
-=======
                 logging.debug("After removing from surface:\n" + dummy_molecule.to_adjacency_list())
 
         if len(dummy_molecules) == 0:
@@ -1683,7 +1653,6 @@
             species = min(gas_phase_species_from_libraries, key=lowest_energy)
         else:
             species = min(gas_phase_species_estimates, key=lowest_energy)
->>>>>>> b2dd9370
 
         thermo = species.thermo
         thermo.comment = f"Gas phase thermo for {thermo.label or species.molecule[0].to_smiles()} from {thermo.comment}. Adsorption correction:"
@@ -1713,11 +1682,7 @@
         add_thermo_data(thermo, adsorption_thermo, group_additivity=True)
 
         if thermo.label:
-<<<<<<< HEAD
-            thermo.label += 'X'*len(adsorbed_atoms)
-=======
             thermo.label += 'X' * len(adsorbed_atoms)
->>>>>>> b2dd9370
 
         find_cp0_and_cpinf(species, thermo)
         return thermo
