--- conflicted
+++ resolved
@@ -249,8 +249,6 @@
         # Set the rate parameter to a cantera Arrhenius object
         ctReaction.rate = self.toCanteraKinetics()
 
-<<<<<<< HEAD
-=======
     cpdef ArrheniusEP toArrheniusEP(self, double alpha=0.0, double dHrxn=0.0):
         """
         Converts an Arrhenius object to ArrheniusEP
@@ -273,7 +271,6 @@
                           Pmax = self.Pmax,
                           comment = self.comment)
         return aep
->>>>>>> 7c023a4a
 ################################################################################
 
 cdef class ArrheniusEP(KineticsModel):
